--- conflicted
+++ resolved
@@ -4,11 +4,7 @@
 
 	<groupId>org.adejanovski.cassandra.policies</groupId>
 	<artifactId>dcaware-failover-policy</artifactId>
-<<<<<<< HEAD
 	<version>0.2.2</version>
-=======
-	<version>0.2-SNAPSHOT</version>
->>>>>>> e2aaa8dd
 	<packaging>jar</packaging>
 
 	<name>DCAwareFailoverRoundRobinPolicy</name>
@@ -18,7 +14,7 @@
 		<project.build.sourceEncoding>UTF-8</project.build.sourceEncoding>
 	</properties>
 
-<dependencies>
+	<dependencies>
 		<dependency>
 			<groupId>com.datastax.cassandra</groupId>
 			<artifactId>cassandra-driver-core</artifactId>
@@ -66,36 +62,5 @@
 			</resource>
 		</resources>
 	</build>
-	
-	<distributionManagement>
-      <repository>
-        <id>chronopost-internal</id>
-	    <url>http://lyn4e101.tlt:57951/nexus/content/repositories/releases/</url>
-      </repository>
-      <snapshotRepository>
-        <id>chronopost-internal-snapshots</id>
-	    <url>http://lyn4e101.tlt:57951/nexus/content/repositories/snapshots/</url>
-      </snapshotRepository>
-    </distributionManagement>
-    <repositories>
-	  <repository>
-	  	<id>chronopost-internal-snapshots</id>
-	  	<url>http://lyn4e101.tlt:57951/nexus/content/repositories/snapshots/</url>
-	  	<snapshots>
-	  		<enabled>true</enabled>
-	  		<updatePolicy>always</updatePolicy>
-	  	</snapshots>
-	  </repository>
-	  <repository>
-	  	<id>chronopost-internal</id>
-	  	<url>http://lyn4e101.tlt:57951/nexus/content/repositories/releases/</url>
-	  	<releases>
-	  		<enabled>true</enabled>
-	  		<updatePolicy>always</updatePolicy>
-	  	</releases>
-	  	<snapshots>
-	  		<enabled>false</enabled>
-	  	</snapshots>			
-	  </repository>			
-    </repositories>
+
 </project>