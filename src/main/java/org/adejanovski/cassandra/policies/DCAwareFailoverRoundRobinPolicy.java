--- conflicted
+++ resolved
@@ -229,11 +229,7 @@
 			return HostDistance.LOCAL;
 		}
 
-<<<<<<< HEAD
-		logger.debug("node {} is REMOTE", host.getAddress().toString());
-=======
 		logger.debug("node {} is in REMOTE", host.getAddress().toString());
->>>>>>> 641e22a8
 
 		CopyOnWriteArrayList<Host> dcHosts = perDcLiveHosts.get(dc);
 		if (dcHosts == null || usedHostsPerRemoteDc == 0)
